{
    "name": "discord-akairo",
    "version": "8.0.0",
    "description": "A highly customizable bot framework for Discord.js.",
    "main": "./src/index.js",
    "types": "./src/index.d.ts",
    "author": "1Computer",
    "license": "MIT",
    "keywords": [
        "discord",
        "discord-js",
        "discord.js",
        "framework",
        "bot",
        "client",
        "modular",
        "commands",
        "arguments"
    ],
    "dependencies": {},
<<<<<<< HEAD
=======
    "peerDependencies": {
        "discord.js": "^12.0.0",
        "sqlite": "^3.0.3",
        "sequelize": "^5.2.12",
        "mongoose": "^5.9.14"
    },
>>>>>>> fd125b19
    "devDependencies": {
        "@types/node": "^10.14.4",
        "discord.js-docgen": "github:discordjs/docgen",
        "eslint": "^5.16.0",
        "jsdoc": "^3.6.4",
        "tslint": "^5.15.0",
        "tslint-config-typings": "^0.3.1",
        "typescript": "^3.4.2"
    },
    "scripts": {
        "test": "npm run lint",
        "lint": "eslint ./src && tslint ./src/index.d.ts"
    },
    "repository": {
        "type": "git",
        "url": "https://github.com/discord-akairo/discord-akairo.git"
    },
    "bugs": {
        "url": "https://github.com/discord-akairo/discord-akairo/issues"
    },
    "homepage": "https://github.com/discord-akairo/discord-akairo"
}<|MERGE_RESOLUTION|>--- conflicted
+++ resolved
@@ -18,15 +18,6 @@
         "arguments"
     ],
     "dependencies": {},
-<<<<<<< HEAD
-=======
-    "peerDependencies": {
-        "discord.js": "^12.0.0",
-        "sqlite": "^3.0.3",
-        "sequelize": "^5.2.12",
-        "mongoose": "^5.9.14"
-    },
->>>>>>> fd125b19
     "devDependencies": {
         "@types/node": "^10.14.4",
         "discord.js-docgen": "github:discordjs/docgen",
