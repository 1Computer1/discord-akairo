--- conflicted
+++ resolved
@@ -127,16 +127,11 @@
      * @param {string|MessageOptions} [options={}] - Options to use.
      * @returns {Promise<Message|Message[]>}
      */
-<<<<<<< HEAD
-    reply(content, options) {
-        return this.send(this.constructor.transformOptions(content, options, { replyTo: this.message }));
-=======
     reply(options) {
         return this.send({
             reply: { messageReference: this.message, failIfNotExists: false },
             ...this.constructor.transformOptions(options)
         });
->>>>>>> e092ce4e
     }
 
     /**
