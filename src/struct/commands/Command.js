const AkairoError = require("../../util/AkairoError");
const AkairoModule = require("../AkairoModule");
const Argument = require("./arguments/Argument");
const ArgumentRunner = require("./arguments/ArgumentRunner");
const ContentParser = require("./ContentParser");

/**
 * Represents a command.
 * @param {string} id - Command ID.
 * @param {CommandOptions} [options={}] - Options for the command.
 * @extends {AkairoModule}
 */
class Command extends AkairoModule {
<<<<<<< HEAD
	constructor(id, options = {}) {
		super(id, { category: options.category });

		const {
			aliases = [],
			args = this.args || [],
			quoted = true,
			separator,
			channel = null,
			ownerOnly = false,
			superUserOnly = false,
			editable = true,
			typing = false,
			cooldown = null,
			ratelimit = 1,
			argumentDefaults = {},
			description = "",
			prefix = this.prefix,
			clientPermissions = this.clientPermissions,
			userPermissions = this.userPermissions,
			regex = this.regex,
			condition = this.condition || (() => false),
			before = this.before || (() => undefined),
			lock,
			ignoreCooldown,
			ignorePermissions,
			flags = [],
			optionFlags = [],
			slashEmphemeral = false
		} = options;

		/**
		 * Command names.
		 * @type {string[]}
		 */
		this.aliases = aliases;

		const { flagWords, optionFlagWords } = Array.isArray(args)
			? ContentParser.getFlags(args)
			: { flagWords: flags, optionFlagWords: optionFlags };

		this.contentParser = new ContentParser({
			flagWords,
			optionFlagWords,
			quoted,
			separator
		});

		this.argumentRunner = new ArgumentRunner(this);
		this.argumentGenerator = Array.isArray(args)
			? ArgumentRunner.fromArguments(
					args.map(arg => [arg.id, new Argument(this, arg)])
			  )
			: args.bind(this);

		/**
		 * Usable only in this channel type.
		 * @type {?string}
		 */
		this.channel = channel;

		/**
		 * Usable only by the client owner.
		 * @type {boolean}
		 */
		this.ownerOnly = Boolean(ownerOnly);

		/**
		 * Usable only by the client owner.
		 * @type {boolean}
		 */
		this.superUserOnly = Boolean(superUserOnly);

		/**
		 * Whether or not this command can be ran by an edit.
		 * @type {boolean}
		 */
		this.editable = Boolean(editable);

		/**
		 * Whether or not to type during command execution.
		 * @type {boolean}
		 */
		this.typing = Boolean(typing);

		/**
		 * Cooldown in milliseconds.
		 * @type {?number}
		 */
		this.cooldown = cooldown;

		/**
		 * Uses allowed before cooldown.
		 * @type {number}
		 */
		this.ratelimit = ratelimit;

		/**
		 * Default prompt options.
		 * @type {DefaultArgumentOptions}
		 */
		this.argumentDefaults = argumentDefaults;

		/**
		 * Description of the command.
		 * @type {string|any}
		 */
		this.description = Array.isArray(description)
			? description.join("\n")
			: description;

		/**
		 * Command prefix overwrite.
		 * @type {?string|string[]|PrefixSupplier}
		 */
		this.prefix = typeof prefix === "function" ? prefix.bind(this) : prefix;

		/**
		 * Permissions required to run command by the client.
		 * @type {PermissionResolvable|PermissionResolvable[]|MissingPermissionSupplier}
		 */
		this.clientPermissions =
			typeof clientPermissions === "function"
				? clientPermissions.bind(this)
				: clientPermissions;

		/**
		 * Permissions required to run command by the user.
		 * @type {PermissionResolvable|PermissionResolvable[]|MissingPermissionSupplier}
		 */
		this.userPermissions =
			typeof userPermissions === "function"
				? userPermissions.bind(this)
				: userPermissions;

		/**
		 * The regex trigger for this command.
		 * @type {RegExp|RegexSupplier}
		 */
		this.regex = typeof regex === "function" ? regex.bind(this) : regex;

		/**
		 * Checks if the command should be ran by using an arbitrary condition.
		 * @method
		 * @param {Message} message - Message being handled.
		 * @returns {boolean}
		 */
		this.condition = condition.bind(this);

		/**
		 * Runs before argument parsing and execution.
		 * @method
		 * @param {Message} message - Message being handled.
		 * @returns {any}
		 */
		this.before = before.bind(this);

		/**
		 * The key supplier for the locker.
		 * @type {?KeySupplier}
		 */
		this.lock = lock;

		if (typeof lock === "string") {
			this.lock = {
				guild: message => message.guild && message.guild.id,
				channel: message => message.channel.id,
				user: message => message.author.id
			}[lock];
		}

		if (this.lock) {
			/**
			 * Stores the current locks.
			 * @type {?Set<string>}
			 */
			this.locker = new Set();
		}

		/**
		 * ID of user(s) to ignore cooldown or a function to ignore.
		 * @type {?Snowflake|Snowflake[]|IgnoreCheckPredicate}
		 */
		this.ignoreCooldown =
			typeof ignoreCooldown === "function"
				? ignoreCooldown.bind(this)
				: ignoreCooldown;

		/**
		 * ID of user(s) to ignore `userPermissions` checks or a function to ignore.
		 * @type {?Snowflake|Snowflake[]|IgnoreCheckPredicate}
		 */
		this.ignorePermissions =
			typeof ignorePermissions === "function"
				? ignorePermissions.bind(this)
				: ignorePermissions;

		/**
		 * Whether slash command responses for this command should be emphemeral or not.
		 * @type {boolean}
		 */
		this.slashEmphemeral = slashEmphemeral;

		/**
		 * The ID of this command.
		 * @name Command#id
		 * @type {string}
		 */

		/**
		 * The command handler.
		 * @name Command#handler
		 * @type {CommandHandler}
		 */
	}

	/**
	 * Executes the command.
	 * @abstract
	 * @param {Message} message - Message that triggered the command.
	 * @param {any} args - Evaluated arguments.
	 * @returns {any}
	 */
	exec() {
		throw new AkairoError("NOT_IMPLEMENTED", this.constructor.name, "exec");
	}

	/**
	 * Parses content using the command's arguments.
	 * @param {Message} message - Message to use.
	 * @param {string} content - String to parse.
	 * @returns {Promise<Flag|any>}
	 */
	parse(message, content) {
		const parsed = this.contentParser.parse(content);
		return this.argumentRunner.run(message, parsed, this.argumentGenerator);
	}

	/**
	 * Reloads the command.
	 * @method
	 * @name Command#reload
	 * @returns {Command}
	 */

	/**
	 * Removes the command.
	 * @method
	 * @name Command#remove
	 * @returns {Command}
	 */
=======
    constructor(id, options = {}) {
        super(id, { category: options.category });

        const {
            slash = false,
            aliases = [],
            args = this.args || [],
            quoted = true,
            separator,
            channel = null,
            ownerOnly = false,
            superUserOnly = false,
            editable = true,
            typing = false,
            cooldown = null,
            ratelimit = 1,
            argumentDefaults = {},
            description = '',
            prefix = this.prefix,
            clientPermissions = this.clientPermissions,
            userPermissions = this.userPermissions,
            regex = this.regex,
            condition = this.condition || (() => false),
            before = this.before || (() => undefined),
            lock,
            ignoreCooldown,
            ignorePermissions,
            flags = [],
            optionFlags = [],
            slashEmphemeral = false
        } = options;
        this.slash = slash;
        /**
         * Command names.
         * @type {string[]}
         */
        this.aliases = aliases;

        const { flagWords, optionFlagWords } = Array.isArray(args)
            ? ContentParser.getFlags(args)
            : { flagWords: flags, optionFlagWords: optionFlags };

        this.contentParser = new ContentParser({
            flagWords,
            optionFlagWords,
            quoted,
            separator
        });

        this.argumentRunner = new ArgumentRunner(this);
        this.argumentGenerator = Array.isArray(args)
            ? ArgumentRunner.fromArguments(args.map(arg => [arg.id, new Argument(this, arg)]))
            : args.bind(this);

        /**
         * Usable only in this channel type.
         * @type {?string}
         */
        this.channel = channel;

        /**
         * Usable only by the client owner.
         * @type {boolean}
         */
        this.ownerOnly = Boolean(ownerOnly);

        /**
         * Usable only by the client owner.
         * @type {boolean}
         */
        this.superUserOnly = Boolean(superUserOnly);

        /**
         * Whether or not this command can be ran by an edit.
         * @type {boolean}
         */
        this.editable = Boolean(editable);

        /**
         * Whether or not to type during command execution.
         * @type {boolean}
         */
        this.typing = Boolean(typing);

        /**
         * Cooldown in milliseconds.
         * @type {?number}
         */
        this.cooldown = cooldown;

        /**
         * Uses allowed before cooldown.
         * @type {number}
         */
        this.ratelimit = ratelimit;

        /**
         * Default prompt options.
         * @type {DefaultArgumentOptions}
         */
        this.argumentDefaults = argumentDefaults;

        /**
         * Description of the command.
         * @type {string|any}
         */
        this.description = Array.isArray(description) ? description.join('\n') : description;

        /**
         * Command prefix overwrite.
         * @type {?string|string[]|PrefixSupplier}
         */
        this.prefix = typeof prefix === 'function' ? prefix.bind(this) : prefix;

        /**
         * Permissions required to run command by the client.
         * @type {PermissionResolvable|PermissionResolvable[]|MissingPermissionSupplier}
         */
        this.clientPermissions = typeof clientPermissions === 'function' ? clientPermissions.bind(this) : clientPermissions;

        /**
         * Permissions required to run command by the user.
         * @type {PermissionResolvable|PermissionResolvable[]|MissingPermissionSupplier}
         */
        this.userPermissions = typeof userPermissions === 'function' ? userPermissions.bind(this) : userPermissions;

        /**
         * The regex trigger for this command.
         * @type {RegExp|RegexSupplier}
         */
        this.regex = typeof regex === 'function' ? regex.bind(this) : regex;

        /**
         * Checks if the command should be ran by using an arbitrary condition.
         * @method
         * @param {Message} message - Message being handled.
         * @returns {boolean}
         */
        this.condition = condition.bind(this);

        /**
         * Runs before argument parsing and execution.
         * @method
         * @param {Message} message - Message being handled.
         * @returns {any}
         */
        this.before = before.bind(this);

        /**
         * The key supplier for the locker.
         * @type {?KeySupplier}
         */
        this.lock = lock;

        if (typeof lock === 'string') {
            this.lock = {
                guild: message => message.guild && message.guild.id,
                channel: message => message.channel.id,
                user: message => message.author.id
            }[lock];
        }

        if (this.lock) {
            /**
             * Stores the current locks.
             * @type {?Set<string>}
             */
            this.locker = new Set();
        }

        /**
         * ID of user(s) to ignore cooldown or a function to ignore.
         * @type {?Snowflake|Snowflake[]|IgnoreCheckPredicate}
         */
        this.ignoreCooldown = typeof ignoreCooldown === 'function' ? ignoreCooldown.bind(this) : ignoreCooldown;

        /**
         * ID of user(s) to ignore `userPermissions` checks or a function to ignore.
         * @type {?Snowflake|Snowflake[]|IgnoreCheckPredicate}
         */
        this.ignorePermissions = typeof ignorePermissions === 'function' ? ignorePermissions.bind(this) : ignorePermissions;

        /**
         * Whether slash command responses for this command should be emphemeral or not.
         * @type {boolean}
         */
        this.slashEmphemeral = slashEmphemeral;

        /**
         * The ID of this command.
         * @name Command#id
         * @type {string}
         */

        /**
         * The command handler.
         * @name Command#handler
         * @type {CommandHandler}
         */
    }

    /**
     * Executes the command.
     * @abstract
     * @param {Message} message - Message that triggered the command.
     * @param {any} args - Evaluated arguments.
     * @returns {any}
     */
    exec() {
        throw new AkairoError('NOT_IMPLEMENTED', this.constructor.name, 'exec');
    }

    /**
     * Parses content using the command's arguments.
     * @param {Message} message - Message to use.
     * @param {string} content - String to parse.
     * @returns {Promise<Flag|any>}
     */
    parse(message, content) {
        const parsed = this.contentParser.parse(content);
        return this.argumentRunner.run(message, parsed, this.argumentGenerator);
    }

    /**
     * Reloads the command.
     * @method
     * @name Command#reload
     * @returns {Command}
     */

    /**
     * Removes the command.
     * @method
     * @name Command#remove
     * @returns {Command}
     */
>>>>>>> 05d9ddc3
}

module.exports = Command;

/**
 * Options to use for command execution behavior.
 * Also includes properties from AkairoModuleOptions.
 * @typedef {AkairoModuleOptions} CommandOptions
 * @prop {string[]} [aliases=[]] - Command names.
 * @prop {ArgumentOptions[]|ArgumentGenerator} [args=[]] - Argument options or generator.
 * @prop {boolean} [quoted=true] - Whether or not to consider quotes.
 * @prop {string} [separator] - Custom separator for argument input.
 * @prop {string[]} [flags=[]] - Flags to use when using an ArgumentGenerator.
 * @prop {string[]} [optionFlags=[]] - Option flags to use when using an ArgumentGenerator.
 * @prop {string} [channel] - Restricts channel to either 'guild' or 'dm'.
 * @prop {boolean} [ownerOnly=false] - Whether or not to allow client owner(s) only.
 * @prop {boolean} [superUserOnly=false] - Whether or not to allow client SuperUsers(s) only.
 * @prop {boolean} [typing=false] - Whether or not to type in channel during execution.
 * @prop {boolean} [editable=true] - Whether or not message edits will run this command.
 * @prop {number} [cooldown] - The command cooldown in milliseconds.
 * @prop {number} [ratelimit=1] - Amount of command uses allowed until cooldown.
 * @prop {string|string[]|PrefixSupplier} [prefix] - The prefix(es) to overwrite the global one for this command.
 * @prop {PermissionResolvable|PermissionResolvable[]|MissingPermissionSupplier} [userPermissions] - Permissions required by the user to run this command.
 * @prop {PermissionResolvable|PermissionResolvable[]|MissingPermissionSupplier} [clientPermissions] - Permissions required by the client to run this command.
 * @prop {RegExp|RegexSupplier} [regex] - A regex to match in messages that are not directly commands.
 * The args object will have `match` and `matches` properties.
 * @prop {ExecutionPredicate} [condition] - Whether or not to run on messages that are not directly commands.
 * @prop {BeforeAction} [before] - Function to run before argument parsing and execution.
 * @prop {KeySupplier|string} [lock] - The key type or key generator for the locker. If lock is a string, it's expected one of 'guild', 'channel', or 'user'.
 * @prop {Snowflake|Snowflake[]|IgnoreCheckPredicate} [ignoreCooldown] - ID of user(s) to ignore cooldown or a function to ignore.
 * @prop {Snowflake|Snowflake[]|IgnoreCheckPredicate} [ignorePermissions] - ID of user(s) to ignore `userPermissions` checks or a function to ignore.
 * @prop {DefaultArgumentOptions} [argumentDefaults] - The default argument options.
 * @prop {StringResolvable} [description=''] - Description of the command.
 */

/**
 * A function to run before argument parsing and execution.
 * @typedef {Function} BeforeAction
 * @param {Message} message - Message that triggered the command.
 * @returns {any}
 */

/**
 * A function used to supply the key for the locker.
 * @typedef {Function} KeySupplier
 * @param {Message} message - Message that triggered the command.
 * @param {any} args - Evaluated arguments.
 * @returns {string}
 */

/**
 * A function used to check if the command should run arbitrarily.
 * @typedef {Function} ExecutionPredicate
 * @param {Message} message - Message to check.
 * @returns {boolean}
 */

/**
 * A function used to check if a message has permissions for the command.
 * A non-null return value signifies the reason for missing permissions.
 * @typedef {Function} MissingPermissionSupplier
 * @param {Message} message - Message that triggered the command.
 * @returns {any}
 */

/**
 * A function used to return a regular expression.
 * @typedef {Function} RegexSupplier
 * @param {Message} message - Message to get regex for.
 * @returns {RegExp}
 */

/**
 * Generator for arguments.
 * When yielding argument options, that argument is ran and the result of the processing is given.
 * The last value when the generator is done is the resulting `args` for the command's `exec`.
 * @typedef {GeneratorFunction} ArgumentGenerator
 * @param {Message} message - Message that triggered the command.
 * @param {ContentParserResult} parsed - Parsed content.
 * @param {ArgumentRunnerState} state - Argument processing state.
 * @returns {IterableIterator<ArgumentOptions|Flag>}
 */<|MERGE_RESOLUTION|>--- conflicted
+++ resolved
@@ -11,259 +11,6 @@
  * @extends {AkairoModule}
  */
 class Command extends AkairoModule {
-<<<<<<< HEAD
-	constructor(id, options = {}) {
-		super(id, { category: options.category });
-
-		const {
-			aliases = [],
-			args = this.args || [],
-			quoted = true,
-			separator,
-			channel = null,
-			ownerOnly = false,
-			superUserOnly = false,
-			editable = true,
-			typing = false,
-			cooldown = null,
-			ratelimit = 1,
-			argumentDefaults = {},
-			description = "",
-			prefix = this.prefix,
-			clientPermissions = this.clientPermissions,
-			userPermissions = this.userPermissions,
-			regex = this.regex,
-			condition = this.condition || (() => false),
-			before = this.before || (() => undefined),
-			lock,
-			ignoreCooldown,
-			ignorePermissions,
-			flags = [],
-			optionFlags = [],
-			slashEmphemeral = false
-		} = options;
-
-		/**
-		 * Command names.
-		 * @type {string[]}
-		 */
-		this.aliases = aliases;
-
-		const { flagWords, optionFlagWords } = Array.isArray(args)
-			? ContentParser.getFlags(args)
-			: { flagWords: flags, optionFlagWords: optionFlags };
-
-		this.contentParser = new ContentParser({
-			flagWords,
-			optionFlagWords,
-			quoted,
-			separator
-		});
-
-		this.argumentRunner = new ArgumentRunner(this);
-		this.argumentGenerator = Array.isArray(args)
-			? ArgumentRunner.fromArguments(
-					args.map(arg => [arg.id, new Argument(this, arg)])
-			  )
-			: args.bind(this);
-
-		/**
-		 * Usable only in this channel type.
-		 * @type {?string}
-		 */
-		this.channel = channel;
-
-		/**
-		 * Usable only by the client owner.
-		 * @type {boolean}
-		 */
-		this.ownerOnly = Boolean(ownerOnly);
-
-		/**
-		 * Usable only by the client owner.
-		 * @type {boolean}
-		 */
-		this.superUserOnly = Boolean(superUserOnly);
-
-		/**
-		 * Whether or not this command can be ran by an edit.
-		 * @type {boolean}
-		 */
-		this.editable = Boolean(editable);
-
-		/**
-		 * Whether or not to type during command execution.
-		 * @type {boolean}
-		 */
-		this.typing = Boolean(typing);
-
-		/**
-		 * Cooldown in milliseconds.
-		 * @type {?number}
-		 */
-		this.cooldown = cooldown;
-
-		/**
-		 * Uses allowed before cooldown.
-		 * @type {number}
-		 */
-		this.ratelimit = ratelimit;
-
-		/**
-		 * Default prompt options.
-		 * @type {DefaultArgumentOptions}
-		 */
-		this.argumentDefaults = argumentDefaults;
-
-		/**
-		 * Description of the command.
-		 * @type {string|any}
-		 */
-		this.description = Array.isArray(description)
-			? description.join("\n")
-			: description;
-
-		/**
-		 * Command prefix overwrite.
-		 * @type {?string|string[]|PrefixSupplier}
-		 */
-		this.prefix = typeof prefix === "function" ? prefix.bind(this) : prefix;
-
-		/**
-		 * Permissions required to run command by the client.
-		 * @type {PermissionResolvable|PermissionResolvable[]|MissingPermissionSupplier}
-		 */
-		this.clientPermissions =
-			typeof clientPermissions === "function"
-				? clientPermissions.bind(this)
-				: clientPermissions;
-
-		/**
-		 * Permissions required to run command by the user.
-		 * @type {PermissionResolvable|PermissionResolvable[]|MissingPermissionSupplier}
-		 */
-		this.userPermissions =
-			typeof userPermissions === "function"
-				? userPermissions.bind(this)
-				: userPermissions;
-
-		/**
-		 * The regex trigger for this command.
-		 * @type {RegExp|RegexSupplier}
-		 */
-		this.regex = typeof regex === "function" ? regex.bind(this) : regex;
-
-		/**
-		 * Checks if the command should be ran by using an arbitrary condition.
-		 * @method
-		 * @param {Message} message - Message being handled.
-		 * @returns {boolean}
-		 */
-		this.condition = condition.bind(this);
-
-		/**
-		 * Runs before argument parsing and execution.
-		 * @method
-		 * @param {Message} message - Message being handled.
-		 * @returns {any}
-		 */
-		this.before = before.bind(this);
-
-		/**
-		 * The key supplier for the locker.
-		 * @type {?KeySupplier}
-		 */
-		this.lock = lock;
-
-		if (typeof lock === "string") {
-			this.lock = {
-				guild: message => message.guild && message.guild.id,
-				channel: message => message.channel.id,
-				user: message => message.author.id
-			}[lock];
-		}
-
-		if (this.lock) {
-			/**
-			 * Stores the current locks.
-			 * @type {?Set<string>}
-			 */
-			this.locker = new Set();
-		}
-
-		/**
-		 * ID of user(s) to ignore cooldown or a function to ignore.
-		 * @type {?Snowflake|Snowflake[]|IgnoreCheckPredicate}
-		 */
-		this.ignoreCooldown =
-			typeof ignoreCooldown === "function"
-				? ignoreCooldown.bind(this)
-				: ignoreCooldown;
-
-		/**
-		 * ID of user(s) to ignore `userPermissions` checks or a function to ignore.
-		 * @type {?Snowflake|Snowflake[]|IgnoreCheckPredicate}
-		 */
-		this.ignorePermissions =
-			typeof ignorePermissions === "function"
-				? ignorePermissions.bind(this)
-				: ignorePermissions;
-
-		/**
-		 * Whether slash command responses for this command should be emphemeral or not.
-		 * @type {boolean}
-		 */
-		this.slashEmphemeral = slashEmphemeral;
-
-		/**
-		 * The ID of this command.
-		 * @name Command#id
-		 * @type {string}
-		 */
-
-		/**
-		 * The command handler.
-		 * @name Command#handler
-		 * @type {CommandHandler}
-		 */
-	}
-
-	/**
-	 * Executes the command.
-	 * @abstract
-	 * @param {Message} message - Message that triggered the command.
-	 * @param {any} args - Evaluated arguments.
-	 * @returns {any}
-	 */
-	exec() {
-		throw new AkairoError("NOT_IMPLEMENTED", this.constructor.name, "exec");
-	}
-
-	/**
-	 * Parses content using the command's arguments.
-	 * @param {Message} message - Message to use.
-	 * @param {string} content - String to parse.
-	 * @returns {Promise<Flag|any>}
-	 */
-	parse(message, content) {
-		const parsed = this.contentParser.parse(content);
-		return this.argumentRunner.run(message, parsed, this.argumentGenerator);
-	}
-
-	/**
-	 * Reloads the command.
-	 * @method
-	 * @name Command#reload
-	 * @returns {Command}
-	 */
-
-	/**
-	 * Removes the command.
-	 * @method
-	 * @name Command#remove
-	 * @returns {Command}
-	 */
-=======
     constructor(id, options = {}) {
         super(id, { category: options.category });
 
@@ -500,7 +247,6 @@
      * @name Command#remove
      * @returns {Command}
      */
->>>>>>> 05d9ddc3
 }
 
 module.exports = Command;
